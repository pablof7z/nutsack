--- conflicted
+++ resolved
@@ -416,7 +416,6 @@
 
             </ScrollView>
 
-<<<<<<< HEAD
             <View className="flex-col justify-center flex-1 w-full">
               <Button variant="plain" className="flex-row items-center justify-start gap-2 flex-1 w-full mt-5" onPress={() => setNutzaps(!nutzaps)}>
                   <Checkbox checked={nutzaps} />
@@ -425,24 +424,12 @@
                   </Text>
               </Button>
             </View>
-=======
-            <Button variant="plain" className="flex-row items-center max-h-10 justify-start gap-2 flex-1 w-full mt-5" onPress={() => setNutzaps(!nutzaps)}>
-                <Checkbox checked={nutzaps} />
-                <Text className="text-white font-medium">
-                    Enable Nutzaps
-                </Text>
-            </Button>
->>>>>>> 712146ca
 
             <View className="flex-col items-stretch justify-center flex-1 w-full">
                 {mints.size > 0 ? (
                     <>
                     <Button variant="accent" className="mt-4 !py-4" onPress={createWallet} state={state}>
-<<<<<<< HEAD
                         <Text className="text-white font-semibold w-full text-center">
-=======
-                        <Text className="text-white font-semibold">
->>>>>>> 712146ca
                             Create wallet
                         </Text>
                     </Button>
